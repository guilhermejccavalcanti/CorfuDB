package org.corfudb.runtime.view;

import lombok.extern.slf4j.Slf4j;
import org.corfudb.protocols.logprotocol.IDivisibleEntry;
import org.corfudb.protocols.logprotocol.StreamCOWEntry;
import org.corfudb.protocols.logprotocol.TXEntry;
import org.corfudb.protocols.wireprotocol.TokenResponse;
import org.corfudb.runtime.CorfuRuntime;
import org.corfudb.runtime.clients.SequencerClient;
import org.corfudb.runtime.exceptions.OverwriteException;
import org.corfudb.runtime.exceptions.ReplexOverwriteException;

import java.util.Collections;
import java.util.Set;
import java.util.UUID;
import java.util.function.Function;

/**
 * Created by mwei on 12/11/15.
 */
@Slf4j
public class StreamsView {

    /**
     * The org.corfudb.runtime which backs this view.
     */
    CorfuRuntime runtime;

    public StreamsView(CorfuRuntime runtime) {
        this.runtime = runtime;
    }

    /**
     * Get a view on a stream. The view has its own pointer to the stream.
     *
     * @param stream The UUID of the stream to get a view on.
     * @return A view
     */
    public StreamView get(UUID stream) {
        // Todo(Maithem): we should have a mechanism for proper exclusion of a set of ids reserved by the system
        return new StreamView(runtime, stream);
    }

    /**
     * Make a copy-on-write copy of a stream.
     *
     * @param source      The UUID of the stream to make a copy of.
     * @param destination The UUID of the destination stream. It must not exist.
     * @return A view
     */
    public StreamView copy(UUID source, UUID destination, long timestamp) {
        boolean written = false;
        while (!written) {
            TokenResponse tokenResponse =
                    runtime.getSequencerView().nextToken(Collections.singleton(destination), 1);
            if (!tokenResponse.getBackpointerMap().get(destination).equals(-1L)) {
                try {
                    runtime.getAddressSpaceView().fillHole(tokenResponse.getToken());
                } catch (OverwriteException oe) {
                    log.trace("Attempted to hole fill due to already-existing stream but hole filled by other party");
                }
                throw new RuntimeException("Stream already exists!");
            }
            StreamCOWEntry entry = new StreamCOWEntry(source, timestamp);
            try {
                runtime.getAddressSpaceView().write(tokenResponse.getToken(), Collections.singleton(destination),
                        entry, tokenResponse.getBackpointerMap(), tokenResponse.getStreamAddresses());
                written = true;
            } catch (OverwriteException oe) {
                log.debug("hole fill during COW entry write, retrying...");
            }
        }
        return new StreamView(runtime, destination);
    }

    /**
     * Write an object to multiple streams, retuning the physical address it
     * was written at.
     * <p>
     * Note: While the completion of this operation guarantees that the write
     * has been persisted, it DOES NOT guarantee that the object has been
     * written to the stream. For example, another client may have deleted
     * the stream.
     *
     * @param object The object to write to the stream.
     * @return The address this
     */
    public long write(Set<UUID> streamIDs, Object object) {
        return acquireAndWrite(streamIDs, object, t -> true, t -> true);
    }

    public void writeAt(TokenResponse address, Set<UUID> streamIDs, Object object) throws OverwriteException {
        Function<UUID, Object> partialEntryFunction =
                object instanceof IDivisibleEntry ? ((IDivisibleEntry)object)::divideEntry : null;
        runtime.getAddressSpaceView().write(address.getToken(), streamIDs,
                object, address.getBackpointerMap(), address.getStreamAddresses(), partialEntryFunction);
    }

    /**
     * Write an object to multiple streams, retuning the physical address it
     * was written at.
     * <p>
     * Note: While the completion of this operation guarantees that the write
     * has been persisted, it DOES NOT guarantee that the object has been
     * written to the stream. For example, another client may have deleted
     * the stream.
     *
     * @param object The object to write to the stream.
     * @return The address this
     */
    public long acquireAndWrite(Set<UUID> streamIDs, Object object,
                                Function<TokenResponse, Boolean> acquisitionCallback,
                                Function<TokenResponse, Boolean> deacquisitionCallback) {
        boolean replexOverwrite = false;
        boolean overwrite = false;
        TokenResponse tokenResponse = null;
        while (true) {
            if (object instanceof TXEntry) {
                long token;
                if (overwrite) {
                    TokenResponse temp =
                            runtime.getSequencerView().nextToken(streamIDs, 1, true, false, true, ((TXEntry) object).getReadTimestamp());
                    token = temp.getToken();
                    tokenResponse = new TokenResponse(token, temp.getBackpointerMap(), tokenResponse.getStreamAddresses());
                } else {
                    log.trace("object is instance of TXEntry! readTimestamp: {}", ((TXEntry) object).getReadTimestamp());
                    tokenResponse =
                            runtime.getSequencerView().nextToken(streamIDs, 1, false, false, true, ((TXEntry) object).getReadTimestamp());
                    token = tokenResponse.getToken();
                }
                log.trace("Write[{}]: acquired token = {}, global addr: {}", streamIDs, tokenResponse, token);
                if (acquisitionCallback != null) {
                    if (!acquisitionCallback.apply(tokenResponse)) {
                        log.trace("Acquisition rejected token, hole filling acquired address.");
                        try {
                            runtime.getAddressSpaceView().fillHole(token);
                        } catch (OverwriteException oe) {
                            log.trace("Hole fill completed by remote client.");
                        }
                        return -1L;
                    }
                }
                if (token == -1L) {
                    if (deacquisitionCallback != null && !deacquisitionCallback.apply(tokenResponse)) {
                        log.trace("Acquisition rejected overwrite at {}, not retrying.", token);
                    }
                    return -1L;
                }
                try {
                    runtime.getAddressSpaceView().write(token, streamIDs,
                            object, tokenResponse.getBackpointerMap(), tokenResponse.getStreamAddresses());
                    return token;
                } catch (ReplexOverwriteException re) {
<<<<<<< HEAD
                    //((TXEntry) object).setAborted(true);
=======
>>>>>>> f4b48faa
                    if (deacquisitionCallback != null && !deacquisitionCallback.apply(tokenResponse)) {
                        log.trace("Acquisition rejected overwrite at {}, not retrying.", token);
                        return -1L;
                    }
                    //
                    return tokenResponse.getToken(); // uh, probably should figure out what is going on here.
                } catch (OverwriteException oe) {
                    if (deacquisitionCallback != null && !deacquisitionCallback.apply(tokenResponse)) {
                        log.trace("Acquisition rejected overwrite at {}, not retrying.", token);
                        return -1L;
                    }
                    replexOverwrite = false;
                    overwrite = true;
                    log.debug("Overwrite occurred at {}, retrying.", token);
                }
            } else {
                long token;
                if (replexOverwrite) {
                    tokenResponse =
                            runtime.getSequencerView().nextToken(streamIDs, 1, false, true);
                    token = tokenResponse.getToken();
                } else if (overwrite) {
                    TokenResponse temp =
                            runtime.getSequencerView().nextToken(streamIDs, 1, true, false);
                    token = temp.getToken();
                    tokenResponse = new TokenResponse(token, temp.getBackpointerMap(), tokenResponse.getStreamAddresses());
                } else {
                    tokenResponse =
                            runtime.getSequencerView().nextToken(streamIDs, 1);
                    token = tokenResponse.getToken();
                }
                log.trace("Write[{}]: acquired token = {}, global addr: {}", streamIDs, tokenResponse, token);
                if (acquisitionCallback != null) {
                    if (!acquisitionCallback.apply(tokenResponse)) {
                        log.trace("Acquisition rejected token, hole filling acquired address.");
                        try {
                            runtime.getAddressSpaceView().fillHole(token);
                        } catch (OverwriteException oe) {
                            log.trace("Hole fill completed by remote client.");
                        }
                        return -1L;
                    }
                }
                try {
                    Function<UUID, Object> partialEntryFunction =
                            object instanceof IDivisibleEntry ? ((IDivisibleEntry)object)::divideEntry : null;
                    runtime.getAddressSpaceView().write(token, streamIDs,
                            object, tokenResponse.getBackpointerMap(), tokenResponse.getStreamAddresses(), partialEntryFunction);
                    return token;
                } catch (ReplexOverwriteException re) {
                    if (deacquisitionCallback != null && !deacquisitionCallback.apply(tokenResponse)) {
                        log.trace("Acquisition rejected overwrite at {}, not retrying.", token);
                        return -1L;
                    }
                    replexOverwrite = true;
                    overwrite = false;
                } catch (OverwriteException oe) {
                    if (deacquisitionCallback != null && !deacquisitionCallback.apply(tokenResponse)) {
                        log.trace("Acquisition rejected overwrite at {}, not retrying.", token);
                        return -1L;
                    }
                    replexOverwrite = false;
                    overwrite = true;
                    log.debug("Overwrite occurred at {}, retrying.", token);
                }
            }
        }
    }


}<|MERGE_RESOLUTION|>--- conflicted
+++ resolved
@@ -9,7 +9,6 @@
 import org.corfudb.runtime.clients.SequencerClient;
 import org.corfudb.runtime.exceptions.OverwriteException;
 import org.corfudb.runtime.exceptions.ReplexOverwriteException;
-
 import java.util.Collections;
 import java.util.Set;
 import java.util.UUID;
@@ -37,7 +36,6 @@
      * @return A view
      */
     public StreamView get(UUID stream) {
-        // Todo(Maithem): we should have a mechanism for proper exclusion of a set of ids reserved by the system
         return new StreamView(runtime, stream);
     }
 
@@ -51,8 +49,7 @@
     public StreamView copy(UUID source, UUID destination, long timestamp) {
         boolean written = false;
         while (!written) {
-            TokenResponse tokenResponse =
-                    runtime.getSequencerView().nextToken(Collections.singleton(destination), 1);
+            TokenResponse tokenResponse = runtime.getSequencerView().nextToken(Collections.singleton(destination), 1);
             if (!tokenResponse.getBackpointerMap().get(destination).equals(-1L)) {
                 try {
                     runtime.getAddressSpaceView().fillHole(tokenResponse.getToken());
@@ -63,8 +60,7 @@
             }
             StreamCOWEntry entry = new StreamCOWEntry(source, timestamp);
             try {
-                runtime.getAddressSpaceView().write(tokenResponse.getToken(), Collections.singleton(destination),
-                        entry, tokenResponse.getBackpointerMap(), tokenResponse.getStreamAddresses());
+                runtime.getAddressSpaceView().write(tokenResponse.getToken(), Collections.singleton(destination), entry, tokenResponse.getBackpointerMap(), tokenResponse.getStreamAddresses());
                 written = true;
             } catch (OverwriteException oe) {
                 log.debug("hole fill during COW entry write, retrying...");
@@ -86,14 +82,12 @@
      * @return The address this
      */
     public long write(Set<UUID> streamIDs, Object object) {
-        return acquireAndWrite(streamIDs, object, t -> true, t -> true);
+        return acquireAndWrite(streamIDs, object, ( t) -> true, ( t) -> true);
     }
 
     public void writeAt(TokenResponse address, Set<UUID> streamIDs, Object object) throws OverwriteException {
-        Function<UUID, Object> partialEntryFunction =
-                object instanceof IDivisibleEntry ? ((IDivisibleEntry)object)::divideEntry : null;
-        runtime.getAddressSpaceView().write(address.getToken(), streamIDs,
-                object, address.getBackpointerMap(), address.getStreamAddresses(), partialEntryFunction);
+        Function<UUID, Object> partialEntryFunction = object instanceof IDivisibleEntry ? ((IDivisibleEntry) object)::divideEntry : null;
+        runtime.getAddressSpaceView().write(address.getToken(), streamIDs, object, address.getBackpointerMap(), address.getStreamAddresses(), partialEntryFunction);
     }
 
     /**
@@ -108,9 +102,7 @@
      * @param object The object to write to the stream.
      * @return The address this
      */
-    public long acquireAndWrite(Set<UUID> streamIDs, Object object,
-                                Function<TokenResponse, Boolean> acquisitionCallback,
-                                Function<TokenResponse, Boolean> deacquisitionCallback) {
+    public long acquireAndWrite(Set<UUID> streamIDs, Object object, Function<TokenResponse, Boolean> acquisitionCallback, Function<TokenResponse, Boolean> deacquisitionCallback) {
         boolean replexOverwrite = false;
         boolean overwrite = false;
         TokenResponse tokenResponse = null;
@@ -118,14 +110,12 @@
             if (object instanceof TXEntry) {
                 long token;
                 if (overwrite) {
-                    TokenResponse temp =
-                            runtime.getSequencerView().nextToken(streamIDs, 1, true, false, true, ((TXEntry) object).getReadTimestamp());
+                    TokenResponse temp = runtime.getSequencerView().nextToken(streamIDs, 1, true, false, true, ((TXEntry) object).getReadTimestamp());
                     token = temp.getToken();
                     tokenResponse = new TokenResponse(token, temp.getBackpointerMap(), tokenResponse.getStreamAddresses());
                 } else {
                     log.trace("object is instance of TXEntry! readTimestamp: {}", ((TXEntry) object).getReadTimestamp());
-                    tokenResponse =
-                            runtime.getSequencerView().nextToken(streamIDs, 1, false, false, true, ((TXEntry) object).getReadTimestamp());
+                    tokenResponse = runtime.getSequencerView().nextToken(streamIDs, 1, false, false, true, ((TXEntry) object).getReadTimestamp());
                     token = tokenResponse.getToken();
                 }
                 log.trace("Write[{}]: acquired token = {}, global addr: {}", streamIDs, tokenResponse, token);
@@ -147,20 +137,14 @@
                     return -1L;
                 }
                 try {
-                    runtime.getAddressSpaceView().write(token, streamIDs,
-                            object, tokenResponse.getBackpointerMap(), tokenResponse.getStreamAddresses());
+                    runtime.getAddressSpaceView().write(token, streamIDs, object, tokenResponse.getBackpointerMap(), tokenResponse.getStreamAddresses());
                     return token;
                 } catch (ReplexOverwriteException re) {
-<<<<<<< HEAD
-                    //((TXEntry) object).setAborted(true);
-=======
->>>>>>> f4b48faa
-                    if (deacquisitionCallback != null && !deacquisitionCallback.apply(tokenResponse)) {
-                        log.trace("Acquisition rejected overwrite at {}, not retrying.", token);
-                        return -1L;
-                    }
-                    //
-                    return tokenResponse.getToken(); // uh, probably should figure out what is going on here.
+                    if (deacquisitionCallback != null && !deacquisitionCallback.apply(tokenResponse)) {
+                        log.trace("Acquisition rejected overwrite at {}, not retrying.", token);
+                        return -1L;
+                    }
+                    return tokenResponse.getToken();
                 } catch (OverwriteException oe) {
                     if (deacquisitionCallback != null && !deacquisitionCallback.apply(tokenResponse)) {
                         log.trace("Acquisition rejected overwrite at {}, not retrying.", token);
@@ -173,18 +157,17 @@
             } else {
                 long token;
                 if (replexOverwrite) {
-                    tokenResponse =
-                            runtime.getSequencerView().nextToken(streamIDs, 1, false, true);
+                    tokenResponse = runtime.getSequencerView().nextToken(streamIDs, 1, false, true);
                     token = tokenResponse.getToken();
-                } else if (overwrite) {
-                    TokenResponse temp =
-                            runtime.getSequencerView().nextToken(streamIDs, 1, true, false);
-                    token = temp.getToken();
-                    tokenResponse = new TokenResponse(token, temp.getBackpointerMap(), tokenResponse.getStreamAddresses());
                 } else {
-                    tokenResponse =
-                            runtime.getSequencerView().nextToken(streamIDs, 1);
-                    token = tokenResponse.getToken();
+                    if (overwrite) {
+                        TokenResponse temp = runtime.getSequencerView().nextToken(streamIDs, 1, true, false);
+                        token = temp.getToken();
+                        tokenResponse = new TokenResponse(token, temp.getBackpointerMap(), tokenResponse.getStreamAddresses());
+                    } else {
+                        tokenResponse = runtime.getSequencerView().nextToken(streamIDs, 1);
+                        token = tokenResponse.getToken();
+                    }
                 }
                 log.trace("Write[{}]: acquired token = {}, global addr: {}", streamIDs, tokenResponse, token);
                 if (acquisitionCallback != null) {
@@ -199,10 +182,8 @@
                     }
                 }
                 try {
-                    Function<UUID, Object> partialEntryFunction =
-                            object instanceof IDivisibleEntry ? ((IDivisibleEntry)object)::divideEntry : null;
-                    runtime.getAddressSpaceView().write(token, streamIDs,
-                            object, tokenResponse.getBackpointerMap(), tokenResponse.getStreamAddresses(), partialEntryFunction);
+                    Function<UUID, Object> partialEntryFunction = object instanceof IDivisibleEntry ? ((IDivisibleEntry) object)::divideEntry : null;
+                    runtime.getAddressSpaceView().write(token, streamIDs, object, tokenResponse.getBackpointerMap(), tokenResponse.getStreamAddresses(), partialEntryFunction);
                     return token;
                 } catch (ReplexOverwriteException re) {
                     if (deacquisitionCallback != null && !deacquisitionCallback.apply(tokenResponse)) {
@@ -223,6 +204,4 @@
             }
         }
     }
-
-
 }